# Reinforcement Learning Mini Projects

<<<<<<< HEAD
## \#1: Tabular RL

Description of the MDP and the Agent is in the [slides/1\_tabular_slides.pdf](slides/1_tabular_slides.pdf).
=======
This repository contains small reinforcement learning (RL) projects, including a Q-learning agent for the `CliffWalking-v0` environment and a custom 1D point environment with obstacles.

## Table of Contents
- [Project Overview](#project-overview)
- [Installation](#installation)
- [Usage and Code Overview](#usage-and-code-overview)
- [Directory Structure](#directory-structure)
- [License](#license)
>>>>>>> 5e46aa3f

Code of the MDP is in the [src/envs/custom_envs/obstacles.py](src/envs/custom_envs/obstacles.py).

<<<<<<< HEAD
Code of the Agent is in the [src/agents/tabular/qlearning.py](src/agents/tabular/qlearning.py).
=======
## Project Overview

### 1. Q-Learning Agent for CliffWalking-v0
The Q-learning agent is trained to navigate the `CliffWalking-v0` environment using a tabular Q-learning algorithm.

### 2. 1D Point Environment with Obstacles

The `PointEnv` is a custom environment where a point moves in a 1D space with obstacles, rendered using `pygame`.

---

## Installation

1. **Clone the repository:**

```bash
   git clone https://github.com/your-username/reinforcement-learning-mini-projects.git
   cd reinforcement-learning-mini-projects
```
2. **Set up a virtual environment (optional but recommended):**
```bash
python -m venv venv
source venv/bin/activate  # On Windows, use `venv\Scripts\activate`
```

3. **Install the required dependencies:**
```bash
pip install gymnasium numpy pygame
```

## Usage and Code Overview

### Q-Learning Agent for CliffWalking-v0

The Q-learning agent is implemented in `src/agents/tabular/qlearning.py`  and trained/evaluated in  `run/1_tabular.py` .

1. **Train and evaluate the agent:**
```bash
python run/1_tabular.py
```

This script:
- Initializes the `CliffWalking-v0`  environment.
- Trains the Q-learning agent.
- Evaluates the agent and renders the environment.

Key code snippet from `src/agents/tabular/qlearning.py`.

```bash
class QLearningAgent(Agent):
    def __init__(self, env: gym.Env, discount_factor: float = 0.99, learning_rate: float = 0.1, epsilon: float = 0.1, episodes: int = 1000, seed: int = 42):
        self.env = env
        self.learning_rate = learning_rate
        self.discount_factor = discount_factor
        self.epsilon = epsilon
        self.seed = seed
        self.episodes = episodes
        self.Q = np.zeros((env.observation_space.n, env.action_space.n))
```

### 1D Point Environment with Obstacles

The PointEnv is implemented in `src/envs/custom_envs/point.py`  and demonstrated in `run/render_point_env.py`.


1. **Run the PointEnv visualization:**
```bash
python run/render_point_env.py
```

This script:
- Initializes the PointEnv environment.
- Takes random actions and renders the point's movement using pygame.

Key code snippet from `src/envs/custom_envs/point.py`.


```bash
from typing import Optional
import gymnasium as gym

class PointEnv(gym.Env):
    x_start: float = 0.
    screen_dim: int = 500

    def __init__(self, size: float = 10., render_mode: Optional[str] = None):
        self.size = size
        self.observation_space = gym.spaces.Box(-1., 1., shape=(1,))
        self.action_space = gym.spaces.Box(-1., 1., shape=(1,))
        self._x_location = self.x_start
        self._terminated = False
        self.render_mode = render_mode
```

## Directory Structure

```bash
.
├── run/
│   ├── 1_tabular.py              # Q-learning agent training and evaluation
│   └── render_point_env.py        # PointEnv visualization
├── src/
│   ├── agents/                    # RL agent implementations
│   │   ├── tabular/               # Tabular methods (e.g., Q-learning)
│   │   │   ├── __init__.py
│   │   │   └── qlearning.py
│   │   ├── __init__.py
│   │   └── base.py                # Base agent class
│   └── envs/                      # Custom environments
│       ├── custom_envs/           # Custom environments (e.g., PointEnv)
│       │   ├── __init__.py
│       │   ├── cardenv.py         # Card environment
│       │   ├── cardenv_1d.py      # 1D card environment
│       │   ├── obstacles.py       # Obstacles implementation
│       │   └── point.py           # Point environment
│       └── __init__.py
├── .gitignore                    # Git ignore file
└── README.md                     # This file
```
>>>>>>> 5e46aa3f
<|MERGE_RESOLUTION|>--- conflicted
+++ resolved
@@ -1,142 +1,17 @@
 # Reinforcement Learning Mini Projects
 
-<<<<<<< HEAD
+
 ## \#1: Tabular RL
 
 Description of the MDP and the Agent is in the [slides/1\_tabular_slides.pdf](slides/1_tabular_slides.pdf).
-=======
-This repository contains small reinforcement learning (RL) projects, including a Q-learning agent for the `CliffWalking-v0` environment and a custom 1D point environment with obstacles.
-
-## Table of Contents
-- [Project Overview](#project-overview)
-- [Installation](#installation)
-- [Usage and Code Overview](#usage-and-code-overview)
-- [Directory Structure](#directory-structure)
-- [License](#license)
->>>>>>> 5e46aa3f
 
 Code of the MDP is in the [src/envs/custom_envs/obstacles.py](src/envs/custom_envs/obstacles.py).
 
-<<<<<<< HEAD
+
 Code of the Agent is in the [src/agents/tabular/qlearning.py](src/agents/tabular/qlearning.py).
-=======
-## Project Overview
 
-### 1. Q-Learning Agent for CliffWalking-v0
-The Q-learning agent is trained to navigate the `CliffWalking-v0` environment using a tabular Q-learning algorithm.
+Train and evaluation is run with the following code:
 
-### 2. 1D Point Environment with Obstacles
-
-The `PointEnv` is a custom environment where a point moves in a 1D space with obstacles, rendered using `pygame`.
-
----
-
-## Installation
-
-1. **Clone the repository:**
-
-```bash
-   git clone https://github.com/your-username/reinforcement-learning-mini-projects.git
-   cd reinforcement-learning-mini-projects
-```
-2. **Set up a virtual environment (optional but recommended):**
-```bash
-python -m venv venv
-source venv/bin/activate  # On Windows, use `venv\Scripts\activate`
-```
-
-3. **Install the required dependencies:**
-```bash
-pip install gymnasium numpy pygame
-```
-
-## Usage and Code Overview
-
-### Q-Learning Agent for CliffWalking-v0
-
-The Q-learning agent is implemented in `src/agents/tabular/qlearning.py`  and trained/evaluated in  `run/1_tabular.py` .
-
-1. **Train and evaluate the agent:**
-```bash
+```python
 python run/1_tabular.py
-```
-
-This script:
-- Initializes the `CliffWalking-v0`  environment.
-- Trains the Q-learning agent.
-- Evaluates the agent and renders the environment.
-
-Key code snippet from `src/agents/tabular/qlearning.py`.
-
-```bash
-class QLearningAgent(Agent):
-    def __init__(self, env: gym.Env, discount_factor: float = 0.99, learning_rate: float = 0.1, epsilon: float = 0.1, episodes: int = 1000, seed: int = 42):
-        self.env = env
-        self.learning_rate = learning_rate
-        self.discount_factor = discount_factor
-        self.epsilon = epsilon
-        self.seed = seed
-        self.episodes = episodes
-        self.Q = np.zeros((env.observation_space.n, env.action_space.n))
-```
-
-### 1D Point Environment with Obstacles
-
-The PointEnv is implemented in `src/envs/custom_envs/point.py`  and demonstrated in `run/render_point_env.py`.
-
-
-1. **Run the PointEnv visualization:**
-```bash
-python run/render_point_env.py
-```
-
-This script:
-- Initializes the PointEnv environment.
-- Takes random actions and renders the point's movement using pygame.
-
-Key code snippet from `src/envs/custom_envs/point.py`.
-
-
-```bash
-from typing import Optional
-import gymnasium as gym
-
-class PointEnv(gym.Env):
-    x_start: float = 0.
-    screen_dim: int = 500
-
-    def __init__(self, size: float = 10., render_mode: Optional[str] = None):
-        self.size = size
-        self.observation_space = gym.spaces.Box(-1., 1., shape=(1,))
-        self.action_space = gym.spaces.Box(-1., 1., shape=(1,))
-        self._x_location = self.x_start
-        self._terminated = False
-        self.render_mode = render_mode
-```
-
-## Directory Structure
-
-```bash
-.
-├── run/
-│   ├── 1_tabular.py              # Q-learning agent training and evaluation
-│   └── render_point_env.py        # PointEnv visualization
-├── src/
-│   ├── agents/                    # RL agent implementations
-│   │   ├── tabular/               # Tabular methods (e.g., Q-learning)
-│   │   │   ├── __init__.py
-│   │   │   └── qlearning.py
-│   │   ├── __init__.py
-│   │   └── base.py                # Base agent class
-│   └── envs/                      # Custom environments
-│       ├── custom_envs/           # Custom environments (e.g., PointEnv)
-│       │   ├── __init__.py
-│       │   ├── cardenv.py         # Card environment
-│       │   ├── cardenv_1d.py      # 1D card environment
-│       │   ├── obstacles.py       # Obstacles implementation
-│       │   └── point.py           # Point environment
-│       └── __init__.py
-├── .gitignore                    # Git ignore file
-└── README.md                     # This file
-```
->>>>>>> 5e46aa3f
+```